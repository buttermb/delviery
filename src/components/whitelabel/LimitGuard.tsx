/**
 * Limit Guard Component
 * Shows warning/error when limit is reached
 * Enhanced with UpgradePrompt dialog and progress bars
 */

import { ReactNode, useState, useEffect } from 'react';
import { Alert, AlertDescription, AlertTitle } from '@/components/ui/alert';
import { Progress } from '@/components/ui/progress';
import { AlertTriangle } from 'lucide-react';
import { useTenantLimits } from '@/hooks/useTenantLimits';
import { UpgradePrompt } from '@/components/shared/UpgradePrompt';
import { useTenantAdminAuth } from '@/contexts/TenantAdminAuthContext';

interface LimitGuardProps {
  resource: 'customers' | 'menus' | 'products' | 'locations' | 'users';
  children: ReactNode;
  showWarning?: boolean; // Show warning before limit is reached
  warningThreshold?: number; // Percentage threshold for warning (default 80%)
  blockOnLimit?: boolean; // Block children from rendering when limit reached
  showProgress?: boolean; // Show progress bar
}

export function LimitGuard({
  resource,
  children,
  showWarning = true,
  warningThreshold = 80,
  blockOnLimit = false,
  showProgress = false,
}: LimitGuardProps) {
  const { tenant, loading } = useTenantAdminAuth();
  const { canCreate, getRemaining, getCurrent, getLimit } = useTenantLimits();
  const [showUpgradeDialog, setShowUpgradeDialog] = useState(false);
  const [dialogType, setDialogType] = useState<'limit' | 'trial'>('limit');

  const current = getCurrent(resource);
  const limit = getLimit(resource);
  const remaining = getRemaining(resource);
  const unlimited = limit === Infinity || limit === 0; // Treat 0 as unlimited to prevent (0/0) errors

<<<<<<< HEAD
  // If unlimited or limit is 0, don't show limits
  if (unlimited || limit === 0) {
=======
  // Don't show limits UI while loading tenant data
  if (loading || !tenant) {
    return <>{children}</>;
  }

  if (unlimited) {
>>>>>>> 89f76764
    return <>{children}</>;
  }

  const percentage = (current / limit) * 100;
  const showLimitWarning = showWarning && percentage >= warningThreshold && canCreate(resource);
  const showLimitError = !canCreate(resource);

  // Show upgrade dialog when limit is reached, close when limit is no longer reached
  useEffect(() => {
    if (showLimitError) {
      setShowUpgradeDialog(true);
      setDialogType('limit');
    } else {
      setShowUpgradeDialog(false);
    }
  }, [showLimitError]);

  const getResourceLabel = () => {
    const labels: Record<string, string> = {
      customers: 'customers',
      menus: 'menus',
      products: 'products',
      locations: 'locations',
      users: 'users',
    };
    return labels[resource] || resource;
  };

  return (
    <>
      <UpgradePrompt
        open={showUpgradeDialog}
        onOpenChange={setShowUpgradeDialog}
        type={dialogType}
        resource={getResourceLabel()}
        limit={limit}
        currentUsage={current}
        tenantSlug={tenant?.slug}
        title={showLimitError ? 'Limit Reached' : 'Approaching Limit'}
        description={
          showLimitError
            ? `You've reached your ${getResourceLabel()} limit (${current}/${limit}). Upgrade to Professional for unlimited ${getResourceLabel()}.`
            : `You're at ${Math.round(percentage)}% of your ${getResourceLabel()} capacity. Consider upgrading to avoid hitting your limit.`
        }
      />

      {showLimitError && !blockOnLimit && (
        <Alert variant="destructive" className="mb-4">
          <AlertTriangle className="h-4 w-4" />
          <AlertTitle>Limit Reached</AlertTitle>
          <AlertDescription>
            <p className="mb-2">
              You've reached your {getResourceLabel()} limit ({current}/{limit}).
            </p>
          </AlertDescription>
        </Alert>
      )}

      {showLimitWarning && (
        <Alert className="mb-4 border-yellow-500 bg-yellow-50">
          <AlertTriangle className="h-4 w-4 text-yellow-600" />
          <AlertTitle>Approaching Limit</AlertTitle>
          <AlertDescription>
            <p className="mb-2">
              You're using {current} of {limit} {getResourceLabel()} ({Math.round(percentage)}%).
              {remaining} remaining.
            </p>
            {showProgress && (
              <Progress value={percentage} className="mt-2 h-2" />
            )}
          </AlertDescription>
        </Alert>
      )}

      {showProgress && !showLimitWarning && !showLimitError && (
        <div className="mb-4">
          <div className="flex justify-between text-sm mb-1">
            <span className="text-gray-600">{getResourceLabel().charAt(0).toUpperCase() + getResourceLabel().slice(1)}</span>
            <span className="text-gray-600">{current} / {limit}</span>
          </div>
          <Progress value={percentage} className="h-2" />
        </div>
      )}

      {(!blockOnLimit || canCreate(resource)) && children}
    </>
  );
}
<|MERGE_RESOLUTION|>--- conflicted
+++ resolved
@@ -34,22 +34,18 @@
   const [showUpgradeDialog, setShowUpgradeDialog] = useState(false);
   const [dialogType, setDialogType] = useState<'limit' | 'trial'>('limit');
 
+  // Don't show limits UI while loading tenant data
+  if (loading || !tenant) {
+    return <>{children}</>;
+  }
+
   const current = getCurrent(resource);
   const limit = getLimit(resource);
   const remaining = getRemaining(resource);
   const unlimited = limit === Infinity || limit === 0; // Treat 0 as unlimited to prevent (0/0) errors
 
-<<<<<<< HEAD
   // If unlimited or limit is 0, don't show limits
   if (unlimited || limit === 0) {
-=======
-  // Don't show limits UI while loading tenant data
-  if (loading || !tenant) {
-    return <>{children}</>;
-  }
-
-  if (unlimited) {
->>>>>>> 89f76764
     return <>{children}</>;
   }
 
