--- conflicted
+++ resolved
@@ -86,7 +86,6 @@
         } else {
           throw new Error("Tenant subscription is not active");
         }
-<<<<<<< HEAD
 
         // Check if trial has expired
         const trialEndsAt = data.tenant.trial_ends_at;
@@ -110,8 +109,6 @@
         }
 
         setVerifying(false);
-=======
->>>>>>> 0e1ba6c9
       } catch (error) {
         console.error("Auth verification error:", error);
         if (tenantSlug) {
@@ -123,11 +120,7 @@
     };
 
     verifyAuth();
-<<<<<<< HEAD
   }, [token, admin, tenant, tenantSlug, loading, navigate, location.pathname]);
-=======
-  }, [token, accessToken, admin, tenant, tenantSlug, loading, navigate]);
->>>>>>> 0e1ba6c9
 
   if (loading || verifying) {
     return (
