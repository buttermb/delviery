--- conflicted
+++ resolved
@@ -66,18 +66,15 @@
 // Tenant Admin Pages
 const TenantAdminLoginPage = lazy(() => import("./pages/tenant-admin/LoginPage"));
 const TenantAdminProtectedRoute = lazy(() => import("./components/auth/TenantAdminProtectedRoute").then(m => ({ default: m.TenantAdminProtectedRoute })));
-<<<<<<< HEAD
+const AdminLayout = lazy(() => import("./pages/admin/AdminLayout"));
 const TenantAdminDashboardPage = lazy(() => import("./pages/tenant-admin/DashboardPage"));
 const TenantAdminBillingPage = lazy(() => import("./pages/tenant-admin/BillingPage"));
 const TenantAdminSettingsPage = lazy(() => import("./pages/tenant-admin/SettingsPage"));
 const TrialExpiredPage = lazy(() => import("./pages/tenant-admin/TrialExpired"));
 const HelpPage = lazy(() => import("./pages/Help"));
-=======
-const AdminLayout = lazy(() => import("./pages/admin/AdminLayout"));
-const TenantAdminDashboardPage = lazy(() => import("./pages/tenant-admin/DashboardPage"));
+const WelcomeOnboarding = lazy(() => import("./pages/WelcomeOnboarding"));
 
 // Customer Pages
->>>>>>> 0e1ba6c9
 const CustomerLoginPage = lazy(() => import("./pages/customer/LoginPage"));
 const CustomerProtectedRoute = lazy(() => import("./components/auth/CustomerProtectedRoute").then(m => ({ default: m.CustomerProtectedRoute })));
 const CustomerPortal = lazy(() => import("./pages/customer/CustomerPortal"));
@@ -195,10 +192,7 @@
                         
                         {/* ==================== LEVEL 2: TENANT ADMIN (Business Owner) ==================== */}
                         <Route path="/:tenantSlug/admin/login" element={<TenantAdminLoginPage />} />
-                        <Route path="/:tenantSlug/admin/welcome" element={<TenantAdminWelcomePage />} />
-                        <Route path="/:tenantSlug/admin/trial-expired" element={<TrialExpiredPage />} />
                         <Route path="/:tenantSlug/admin/reset/:token" element={<PasswordResetPage />} />
-<<<<<<< HEAD
                         
                         {/* Welcome Onboarding Page (must be before AdminLayout for proper protection) */}
                         <Route path="/:tenantSlug/admin/welcome" element={<TenantAdminProtectedRoute><WelcomeOnboarding /></TenantAdminProtectedRoute>} />
@@ -215,11 +209,6 @@
                           <Route path="dashboard" element={<TenantAdminDashboardPage />} />
                           <Route path="billing" element={<TenantAdminBillingPage />} />
                           <Route path="settings" element={<TenantAdminSettingsPage />} />
-=======
-                        <Route path="/:tenantSlug/admin" element={<TenantAdminProtectedRoute><AdminLayout /></TenantAdminProtectedRoute>}>
-                          <Route index element={<Navigate to="dashboard" replace />} />
-                          <Route path="dashboard" element={<TenantAdminDashboardPage />} />
->>>>>>> 0e1ba6c9
                         </Route>
                         
                         {/* ==================== LEVEL 3: CUSTOMER (End User) ==================== */}
