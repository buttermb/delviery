import { useState, useEffect } from "react";
import { useQuery } from "@tanstack/react-query";
import { useNavigate } from "react-router-dom";
import { supabase } from "@/integrations/supabase/client";
import { Card, CardContent, CardHeader, CardTitle } from "@/components/ui/card";
import { Button } from "@/components/ui/button";
import { Badge } from "@/components/ui/badge";
import { Progress } from "@/components/ui/progress";
import { 
  DollarSign, 
  Package, 
  ShoppingCart,
  AlertTriangle,
  TrendingUp,
  ArrowRight,
  Settings,
  Users,
  Activity,
  Zap,
  Smartphone,
  Plus,
  CheckCircle2,
  Circle,
} from "lucide-react";
import { useTenantAdminAuth } from "@/contexts/TenantAdminAuthContext";
import { formatCurrency } from "@/lib/utils/formatCurrency";
import { Link } from "react-router-dom";
import { LimitGuard } from "@/components/whitelabel/LimitGuard";
import { OnboardingCompletionModal } from "@/components/onboarding/OnboardingCompletionModal";

export default function TenantAdminDashboardPage() {
  const navigate = useNavigate();
  const { admin, tenant, logout } = useTenantAdminAuth();
  const tenantId = tenant?.id;
  const [showCompletionModal, setShowCompletionModal] = useState(false);

  // Fetch today's metrics
  const { data: todayMetrics } = useQuery({
    queryKey: ["tenant-dashboard-today", tenantId],
    queryFn: async (): Promise<any> => {
      if (!tenantId) return null;

      const today = new Date();
      today.setHours(0, 0, 0, 0);

      // Get today's orders
      const { data: orders } = await (supabase
        .from("wholesale_orders") as any)
        .select("total_amount, status")
        .eq("tenant_id", tenantId)
        .gte("created_at", today.toISOString());

      const sales = orders?.reduce((sum, o) => sum + (Number(o.total_amount) || 0), 0) || 0;
      const orderCount = orders?.length || 0;

      // Get low stock items
      const { data: inventory } = await (supabase
        .from("wholesale_inventory") as any)
        .select("strain, weight_lbs, low_stock_threshold")
        .eq("tenant_id", tenantId);

      const lowStock = inventory?.filter(
        (item: any) => Number(item.weight_lbs || 0) <= Number(item.low_stock_threshold || 10)
      ) || [];

      return {
        sales,
        orderCount,
        lowStock: lowStock.slice(0, 5),
      };
    },
    enabled: !!tenantId,
  });

  const handleLogout = async () => {
    await logout();
    navigate(`/${tenant?.slug}/admin/login`);
  };

  // Calculate trial days remaining
  const trialEndsAt = (tenant as any)?.trial_ends_at;
  const trialDaysRemaining = trialEndsAt
    ? Math.ceil((new Date(trialEndsAt).getTime() - Date.now()) / (1000 * 60 * 60 * 24))
    : null;
  const trialEndingSoon = trialDaysRemaining !== null && trialDaysRemaining <= 10 && trialDaysRemaining > 0;

  // Get usage and limits
  const usage = (tenant as any)?.usage || {};
  const limits = (tenant as any)?.limits || {};

  // Calculate onboarding progress
  const onboardingSteps = [
    { id: "products", completed: (usage.products || 0) > 0 },
    { id: "customers", completed: (usage.customers || 0) > 0 },
    { id: "menu", completed: (usage.menus || 0) > 0 },
  ];
  const completedSteps = onboardingSteps.filter((s) => s.completed).length;
  const onboardingProgress = (completedSteps / onboardingSteps.length) * 100;
  const isComplete = onboardingProgress === 100 && !(tenant as any)?.onboarding_completed;

  // Show completion modal when onboarding is 100% complete (first time only)
  useEffect(() => {
    if (isComplete && !showCompletionModal && tenantId) {
      const timer = setTimeout(() => {
        setShowCompletionModal(true);
      }, 1000); // Small delay after page load
      return () => clearTimeout(timer);
    }
  }, [isComplete, showCompletionModal, tenantId]);

  // Fetch recent activity (menu views, orders, menu creations)
  const { data: recentActivity } = useQuery({
    queryKey: ["recent-activity", tenantId],
    queryFn: async () => {
      if (!tenantId) return [];

      const activities: any[] = [];

      // Get tenant's menus first to filter activity
      const { data: tenantMenus } = await supabase
        .from("disposable_menus")
        .select("id, name, created_at")
        .eq("tenant_id", tenantId)
        .order("created_at", { ascending: false })
        .limit(100);

      if (!tenantMenus || tenantMenus.length === 0) return [];

      const menuIds = tenantMenus.map((m) => m.id);

      // Get recent menu views (from menu_access_logs via menus)
      const { data: menuLogs } = await supabase
        .from("menu_access_logs")
        .select("menu_id, accessed_at, actions_taken, disposable_menus(name)")
        .in("menu_id", menuIds)
        .order("accessed_at", { ascending: false })
        .limit(5);

      menuLogs?.forEach((log: any) => {
        activities.push({
          type: "menu_view",
          message: `Customer viewed menu "${log.disposable_menus?.name || "Unknown"}"`,
          timestamp: log.accessed_at,
        });
      });

      // Get recent orders (via menu_id)
      const { data: orders } = await supabase
        .from("menu_orders")
        .select("id, total_amount, created_at, disposable_menus(name)")
        .in("menu_id", menuIds)
        .order("created_at", { ascending: false })
        .limit(5);

      orders?.forEach((order: any) => {
        activities.push({
          type: "order_placed",
          message: `Order #${order.id.slice(0, 8)} placed - ${formatCurrency(order.total_amount || 0)}`,
          timestamp: order.created_at,
        });
      });

      // Get recent menu creations (most recent 5)
      tenantMenus.slice(0, 5).forEach((menu: any) => {
        activities.push({
          type: "menu_created",
          message: `Menu "${menu.name}" created`,
          timestamp: menu.created_at,
        });
      });

      // Sort by timestamp and return top 5
      return activities
        .sort((a, b) => new Date(b.timestamp).getTime() - new Date(a.timestamp).getTime())
        .slice(0, 5);
    },
    enabled: !!tenantId,
  });

  // Calculate revenue and commission from actual transaction data
  const { data: revenueData } = useQuery({
    queryKey: ["revenue-stats", tenantId],
    queryFn: async () => {
      if (!tenantId) return { total: 0, commission: 0 };

      // Get tenant's menus first
      const { data: tenantMenus } = await supabase
        .from("disposable_menus")
        .select("id")
        .eq("tenant_id", tenantId);

      if (!tenantMenus || tenantMenus.length === 0) return { total: 0, commission: 0 };

      const menuIds = tenantMenus.map((m) => m.id);

      // Get confirmed orders from these menus for total revenue
      const { data: orders } = await supabase
        .from("menu_orders")
        .select("total_amount")
        .in("menu_id", menuIds)
        .eq("status", "confirmed");

      const total = orders?.reduce((sum, o) => sum + (Number(o.total_amount) || 0), 0) || 0;

<<<<<<< HEAD
      // Get actual commission transactions (more accurate than calculating)
      const { data: commissions } = await supabase
        .from("commission_transactions")
        .select("commission_amount, customer_payment_amount")
        .eq("tenant_id", tenantId)
        .in("status", ["pending", "processed", "paid"]);

      const commission = commissions?.reduce((sum, c) => sum + (Number(c.commission_amount) || 0), 0) || 0;

      return { total, commission };
    },
    enabled: !!tenantId,
  });
=======
  // Check if trial is ending soon
  const trialEndingSoon = (tenant as any)?.trial_ends_at && new Date((tenant as any).trial_ends_at) < new Date(Date.now() + 5 * 24 * 60 * 60 * 1000);
  
  // Calculate setup progress
  const setupProgress = {
    hasProducts: false,
    hasCustomers: false,
    hasOrders: (recentOrders?.length || 0) > 0,
    hasInventory: (todayMetrics?.lowStock?.length || 0) > 0,
  };
  const completedSteps = Object.values(setupProgress).filter(Boolean).length;
  const totalSteps = Object.keys(setupProgress).length;
  const progressPercentage = Math.round((completedSteps / totalSteps) * 100);
>>>>>>> 0e1ba6c9

  return (
    <div className="min-h-screen bg-[hsl(var(--tenant-bg))]">
      {/* Header */}
      <header className="border-b border-[hsl(var(--tenant-border))] bg-white sticky top-0 z-50 shadow-sm safe-area-top">
        <div className="container mx-auto px-4 sm:px-6 py-3 sm:py-4 flex items-center justify-between">
          <div className="min-w-0 flex-1">
            <h1 className="text-lg sm:text-2xl font-bold text-[hsl(var(--tenant-text))] truncate">
              🎛️ {tenant?.business_name || "Dashboard"}
            </h1>
            <p className="text-xs sm:text-sm text-[hsl(var(--tenant-text-light))] hidden sm:block">Admin Panel</p>
          </div>
          <div className="flex items-center gap-2 sm:gap-4 flex-shrink-0">
            {admin && (
              <div className="text-xs sm:text-sm text-[hsl(var(--tenant-text-light))] hidden sm:block truncate max-w-[120px]">
                {admin.email}
              </div>
            )}
            <Button 
              variant="ghost" 
              size="sm"
              asChild 
              className="text-[hsl(var(--tenant-text))] hover:bg-[hsl(var(--tenant-surface))] min-h-[44px] px-2 sm:px-3"
            >
              <Link to={`/${tenant?.slug}/admin/settings`}>
                <Settings className="h-4 w-4 sm:mr-2" />
                <span className="hidden sm:inline">Settings</span>
              </Link>
            </Button>
            <Button 
              variant="outline" 
              size="sm"
              onClick={handleLogout} 
              className="border-[hsl(var(--tenant-border))] text-[hsl(var(--tenant-text))] hover:bg-[hsl(var(--tenant-surface))] min-h-[44px] px-2 sm:px-3"
            >
              <span className="hidden sm:inline">Logout</span>
              <span className="sm:hidden">Out</span>
            </Button>
          </div>
        </div>
      </header>

<<<<<<< HEAD
      <div className="container mx-auto p-4 md:p-6 space-y-4 md:space-y-6">
        {/* Trial Countdown Banner */}
        {tenant?.subscription_status === "trial" && trialDaysRemaining !== null && (
          <Card className={`border-2 ${
            trialDaysRemaining <= 3 
              ? "border-red-400 bg-red-50" 
              : trialDaysRemaining <= 10 
              ? "border-yellow-400 bg-yellow-50" 
              : "border-blue-400 bg-blue-50"
          }`}>
=======
      <div className="container mx-auto p-6 space-y-6">
        {/* Setup Progress */}
        {progressPercentage < 100 && (
          <Card className="border-[hsl(var(--tenant-primary))] bg-gradient-to-r from-[hsl(var(--tenant-primary))]/5 to-[hsl(var(--tenant-primary))]/10 border-2">
            <CardContent className="pt-6">
              <div className="flex items-center justify-between mb-4">
                <div>
                  <p className="font-semibold text-[hsl(var(--tenant-text))] text-lg">🚀 Get Started</p>
                  <p className="text-sm text-[hsl(var(--tenant-text-light))]">
                    Complete your setup to unlock all features
                  </p>
                </div>
                <div className="text-2xl font-bold text-[hsl(var(--tenant-primary))]">
                  {progressPercentage}%
                </div>
              </div>
              <div className="w-full bg-gray-200 rounded-full h-2 mb-4">
                <div 
                  className="bg-[hsl(var(--tenant-primary))] h-2 rounded-full transition-all duration-500"
                  style={{ width: `${progressPercentage}%` }}
                />
              </div>
              <div className="grid grid-cols-2 md:grid-cols-4 gap-3">
                <div className={`p-3 rounded-lg ${setupProgress.hasProducts ? 'bg-green-50 border-green-200' : 'bg-white border-gray-200'} border`}>
                  <p className="text-sm font-medium">{setupProgress.hasProducts ? '✅' : '📦'} Products</p>
                </div>
                <div className={`p-3 rounded-lg ${setupProgress.hasCustomers ? 'bg-green-50 border-green-200' : 'bg-white border-gray-200'} border`}>
                  <p className="text-sm font-medium">{setupProgress.hasCustomers ? '✅' : '👥'} Customers</p>
                </div>
                <div className={`p-3 rounded-lg ${setupProgress.hasOrders ? 'bg-green-50 border-green-200' : 'bg-white border-gray-200'} border`}>
                  <p className="text-sm font-medium">{setupProgress.hasOrders ? '✅' : '🛒'} Orders</p>
                </div>
                <div className={`p-3 rounded-lg ${setupProgress.hasInventory ? 'bg-green-50 border-green-200' : 'bg-white border-gray-200'} border`}>
                  <p className="text-sm font-medium">{setupProgress.hasInventory ? '✅' : '📊'} Inventory</p>
                </div>
              </div>
            </CardContent>
          </Card>
        )}

        {/* Trial Ending Alert */}
        {trialEndingSoon && tenant?.subscription_status === "trial" && (
          <Card className="border-yellow-400 bg-yellow-50 border-2">
>>>>>>> 0e1ba6c9
            <CardContent className="pt-6">
              <div className="flex flex-col sm:flex-row items-center justify-between gap-4">
                <div className="flex items-center gap-3">
                  <AlertTriangle className={`h-5 w-5 ${
                    trialDaysRemaining <= 3 ? "text-red-600" : trialDaysRemaining <= 10 ? "text-yellow-600" : "text-blue-600"
                  }`} />
                  <div>
                    <p className={`font-semibold ${
                      trialDaysRemaining <= 3 ? "text-red-900" : trialDaysRemaining <= 10 ? "text-yellow-900" : "text-blue-900"
                    }`}>
                      {trialDaysRemaining <= 0 
                        ? "⚠️ Trial Expired" 
                        : trialDaysRemaining <= 3 
                        ? "⚠️ Trial Ending in " + trialDaysRemaining + " days"
                        : "⏰ Trial Ending in " + trialDaysRemaining + " days"}
                    </p>
                    <p className={`text-sm ${
                      trialDaysRemaining <= 3 ? "text-red-700" : trialDaysRemaining <= 10 ? "text-yellow-700" : "text-blue-700"
                    }`}>
                      {trialDaysRemaining <= 0 
                        ? "Upgrade to continue using the platform"
                        : "Upgrade now to keep your data and continue using all features"}
                    </p>
                  </div>
                </div>
                <Button 
                  className="bg-[hsl(var(--tenant-primary))] hover:bg-[hsl(var(--tenant-primary))]/90 text-white whitespace-nowrap min-h-[44px] px-3 sm:px-4 text-sm sm:text-base touch-manipulation" 
                  asChild
                >
                  <Link to={`/${tenant?.slug}/admin/billing`}>
                    <span className="hidden sm:inline">Upgrade Now →</span>
                    <span className="sm:hidden">Upgrade →</span>
                  </Link>
                </Button>
              </div>
            </CardContent>
          </Card>
        )}

<<<<<<< HEAD
        {/* Setup Progress Widget */}
        {onboardingProgress < 100 && (
          <Card className="bg-white border-[hsl(var(--tenant-border))] shadow-sm">
            <CardHeader>
              <div className="flex items-center justify-between">
                <CardTitle className="text-[hsl(var(--tenant-text))]">
                  📊 Setup Progress: {Math.round(onboardingProgress)}% Complete
                </CardTitle>
                <Badge variant="outline">{completedSteps}/{onboardingSteps.length}</Badge>
              </div>
            </CardHeader>
            <CardContent>
              <div className="space-y-3">
                <div className="flex items-center gap-2">
                  {(usage.products || 0) > 0 ? (
                    <CheckCircle2 className="h-5 w-5 text-green-600" />
                  ) : (
                    <Circle className="h-5 w-5 text-gray-400" />
                  )}
                  <span className="text-sm text-[hsl(var(--tenant-text))]">
                    Products Added {(usage.products || 0) > 0 ? `(${usage.products})` : ""}
                  </span>
                </div>
                <div className="flex items-center gap-2">
                  {(usage.customers || 0) > 0 ? (
                    <CheckCircle2 className="h-5 w-5 text-green-600" />
                  ) : (
                    <Circle className="h-5 w-5 text-gray-400" />
                  )}
                  <span className="text-sm text-[hsl(var(--tenant-text))]">
                    Customers Added {(usage.customers || 0) > 0 ? `(${usage.customers})` : ""}
                  </span>
                </div>
                <div className="flex items-center gap-2">
                  {(usage.menus || 0) > 0 ? (
                    <CheckCircle2 className="h-5 w-5 text-green-600" />
                  ) : (
                    <Circle className="h-5 w-5 text-gray-400" />
                  )}
                  <span className="text-sm text-[hsl(var(--tenant-text))]">
                    Menu Created {(usage.menus || 0) > 0 ? `(${usage.menus})` : ""}
                  </span>
                  {onboardingProgress < 100 && (
                <Button
                  variant="link"
                  size="sm"
                  className="ml-auto min-h-[44px] text-xs sm:text-sm"
                  onClick={() => {
                    if ((usage.menus || 0) === 0) {
                      navigate(`/${tenant?.slug}/admin/disposable-menus`);
                    }
                  }}
                >
                  {onboardingProgress < 100 ? (
                    <>
                      <span className="hidden sm:inline">Let's finish this! →</span>
                      <span className="sm:hidden">Finish →</span>
                    </>
                  ) : ""}
                </Button>
                  )}
                </div>
              </div>
            </CardContent>
          </Card>
        )}
=======
        {/* Current Plan & Quick Actions */}
        <div className="grid grid-cols-1 lg:grid-cols-3 gap-4">
          {/* Current Plan Info */}
          <Card className="bg-white border-[hsl(var(--tenant-border))] shadow-sm lg:col-span-2">
            <CardContent className="pt-6">
              <div className="flex items-center justify-between">
                <div>
                  <p className="text-sm text-[hsl(var(--tenant-text-light))]">Current Plan</p>
                  <p className="text-xl font-semibold text-[hsl(var(--tenant-text))]">
                    {tenant?.subscription_plan?.charAt(0).toUpperCase() + tenant?.subscription_plan?.slice(1)} - {formatCurrency((tenant as any)?.mrr || 0)}/month
                  </p>
                  <p className="text-sm text-[hsl(var(--tenant-text-light))] mt-1">
                    Next billing: {(tenant as any)?.next_billing_date ? new Date((tenant as any).next_billing_date).toLocaleDateString() : "N/A"}
                  </p>
                  <p className="text-xs text-[hsl(var(--tenant-text-light))] mt-2">
                    💎 Platform fee: {formatCurrency(((tenant as any)?.mrr || 0) * 0.02)}/month (2%)
                  </p>
                </div>
                <Button variant="outline" asChild className="border-[hsl(var(--tenant-border))] text-[hsl(var(--tenant-primary))] hover:bg-[hsl(var(--tenant-surface))]">
                  <Link to={`/${tenant?.slug}/admin/billing`}>
                    Manage Plan →
                  </Link>
                </Button>
              </div>
            </CardContent>
          </Card>

          {/* Quick Actions */}
          <Card className="bg-white border-[hsl(var(--tenant-border))] shadow-sm">
            <CardHeader>
              <CardTitle className="text-[hsl(var(--tenant-text))] text-base">⚡ Quick Actions</CardTitle>
            </CardHeader>
            <CardContent className="space-y-2">
              <Button variant="outline" className="w-full justify-start" asChild>
                <Link to={`/${tenant?.slug}/admin/products`}>
                  <Package className="h-4 w-4 mr-2" />
                  Add Product
                </Link>
              </Button>
              <Button variant="outline" className="w-full justify-start" asChild>
                <Link to={`/${tenant?.slug}/admin/orders`}>
                  <ShoppingCart className="h-4 w-4 mr-2" />
                  View Orders
                </Link>
              </Button>
              <Button variant="outline" className="w-full justify-start" asChild>
                <Link to={`/${tenant?.slug}/admin/settings`}>
                  <Settings className="h-4 w-4 mr-2" />
                  Settings
                </Link>
              </Button>
            </CardContent>
          </Card>
        </div>
>>>>>>> 0e1ba6c9

        {/* Usage Limit Cards */}
        <div className="grid grid-cols-1 md:grid-cols-2 lg:grid-cols-4 gap-4">
          <Card className="bg-white border-[hsl(var(--tenant-border))] shadow-sm hover:shadow-md transition-shadow">
            <CardHeader className="flex flex-row items-center justify-between pb-2">
              <CardTitle className="text-sm font-medium text-[hsl(var(--tenant-text))]">📦 Products</CardTitle>
              <div className="h-10 w-10 rounded-lg bg-[hsl(var(--tenant-primary))]/10 flex items-center justify-center">
                <Package className="h-5 w-5 text-[hsl(var(--tenant-primary))]" />
              </div>
            </CardHeader>
            <CardContent>
              <div className="text-3xl font-bold text-[hsl(var(--tenant-text))]">
                {usage.products || 0}/{limits.products || 100}
              </div>
              <Progress 
                value={((usage.products || 0) / (limits.products || 100)) * 100} 
                className="mt-2 h-2"
              />
              {((usage.products || 0) / (limits.products || 100)) * 100 >= 80 && (
                <p className="text-sm text-yellow-600 mt-2">
                  ⚠️ You're at {Math.round(((usage.products || 0) / (limits.products || 100)) * 100)}% capacity. Upgrade to add more.
                </p>
              )}
            </CardContent>
          </Card>

          <Card className="bg-white border-[hsl(var(--tenant-border))] shadow-sm hover:shadow-md transition-shadow">
            <CardHeader className="flex flex-row items-center justify-between pb-2">
              <CardTitle className="text-sm font-medium text-[hsl(var(--tenant-text))]">👥 Customers</CardTitle>
              <div className="h-10 w-10 rounded-lg bg-purple-500/10 flex items-center justify-center">
                <Users className="h-5 w-5 text-purple-500" />
              </div>
            </CardHeader>
            <CardContent>
              <div className="text-3xl font-bold text-[hsl(var(--tenant-text))]">
                {usage.customers || 0}/{limits.customers || 50}
              </div>
              <Progress 
                value={((usage.customers || 0) / (limits.customers || 50)) * 100} 
                className="mt-2 h-2"
              />
              {((usage.customers || 0) / (limits.customers || 50)) * 100 >= 80 && (
                <p className="text-sm text-yellow-600 mt-2">
                  ⚠️ You're at {Math.round(((usage.customers || 0) / (limits.customers || 50)) * 100)}% capacity. Upgrade to add more.
                </p>
              )}
            </CardContent>
          </Card>

          <Card className="bg-white border-[hsl(var(--tenant-border))] shadow-sm hover:shadow-md transition-shadow">
            <CardHeader className="flex flex-row items-center justify-between pb-2">
              <CardTitle className="text-sm font-medium text-[hsl(var(--tenant-text))]">📱 Menus</CardTitle>
              <div className="h-10 w-10 rounded-lg bg-[hsl(var(--tenant-secondary))]/10 flex items-center justify-center">
                <Smartphone className="h-5 w-5 text-[hsl(var(--tenant-secondary))]" />
              </div>
            </CardHeader>
            <CardContent>
              <div className="text-3xl font-bold text-[hsl(var(--tenant-text))]">
                {usage.menus || 0}/{limits.menus || 3}
              </div>
              <Progress 
                value={((usage.menus || 0) / (limits.menus || 3)) * 100} 
                className="mt-2 h-2"
              />
              {((usage.menus || 0) / (limits.menus || 3)) * 100 >= 80 && (
                <p className="text-sm text-yellow-600 mt-2">
                  ⚠️ You're at {Math.round(((usage.menus || 0) / (limits.menus || 3)) * 100)}% capacity. Upgrade to add more.
                </p>
              )}
            </CardContent>
          </Card>

          <Card className="bg-white border-[hsl(var(--tenant-border))] shadow-sm hover:shadow-md transition-shadow">
            <CardHeader className="flex flex-row items-center justify-between pb-2">
              <CardTitle className="text-sm font-medium text-[hsl(var(--tenant-text))]">💰 Revenue</CardTitle>
              <div className="h-10 w-10 rounded-lg bg-green-500/10 flex items-center justify-center">
                <DollarSign className="h-5 w-5 text-green-500" />
              </div>
            </CardHeader>
            <CardContent>
              <div className="text-3xl font-bold text-[hsl(var(--tenant-text))]">
                {formatCurrency(revenueData?.total || 0)}
              </div>
              <p className="text-sm text-[hsl(var(--tenant-text-light))] mt-1">
                Platform fee: {formatCurrency(revenueData?.commission || 0)} (2%)
              </p>
            </CardContent>
          </Card>
        </div>

        {/* Quick Actions */}
        <Card className="bg-white border-[hsl(var(--tenant-border))] shadow-sm">
          <CardHeader>
            <CardTitle className="text-[hsl(var(--tenant-text))]">🚀 Quick Actions</CardTitle>
          </CardHeader>
          <CardContent>
            <div className="grid grid-cols-1 sm:grid-cols-3 gap-3">
              <LimitGuard resource="products">
                <Button
                  variant="outline"
                  className="w-full min-h-[44px] sm:min-h-[56px] h-auto py-3 sm:py-4 flex flex-col items-center gap-2 touch-manipulation"
                  onClick={() => navigate(`/${tenant?.slug}/admin/inventory/products`)}
                >
                  <Plus className="h-5 w-5" />
                  <span className="text-sm sm:text-base">Add Products</span>
                </Button>
              </LimitGuard>
              <LimitGuard resource="customers">
                <Button
                  variant="outline"
                  className="w-full min-h-[44px] sm:min-h-[56px] h-auto py-3 sm:py-4 flex flex-col items-center gap-2 touch-manipulation"
                  onClick={() => navigate(`/${tenant?.slug}/admin/customers`)}
                >
                  <Plus className="h-5 w-5" />
                  <span className="text-sm sm:text-base">Add Customer</span>
                </Button>
              </LimitGuard>
              <LimitGuard resource="menus">
                <Button
                  variant="outline"
                  className="w-full min-h-[44px] sm:min-h-[56px] h-auto py-3 sm:py-4 flex flex-col items-center gap-2 touch-manipulation"
                  onClick={() => navigate(`/${tenant?.slug}/admin/disposable-menus`)}
                >
                  <Plus className="h-5 w-5" />
                  <span className="text-sm sm:text-base">Create Menu</span>
                </Button>
              </LimitGuard>
            </div>
          </CardContent>
        </Card>

        {/* Recent Activity Feed */}
        <Card className="bg-white border-[hsl(var(--tenant-border))] shadow-sm">
          <CardHeader>
            <div className="flex items-center justify-between">
              <CardTitle className="text-[hsl(var(--tenant-text))]">📋 Recent Activity</CardTitle>
            </div>
          </CardHeader>
          <CardContent>
            {recentActivity && recentActivity.length > 0 ? (
              <div className="space-y-3">
                {recentActivity.map((activity: any, index: number) => (
                  <div
                    key={index}
                    className="flex items-start gap-3 p-3 border border-[hsl(var(--tenant-border))] rounded-lg hover:bg-[hsl(var(--tenant-surface))] transition-colors"
                  >
                    <div className="mt-0.5">
                      {activity.type === "order_placed" ? (
                        <ShoppingCart className="h-4 w-4 text-green-600" />
                      ) : activity.type === "menu_created" ? (
                        <Smartphone className="h-4 w-4 text-blue-600" />
                      ) : (
                        <Activity className="h-4 w-4 text-purple-600" />
                      )}
                    </div>
                    <div className="flex-1">
                      <p className="text-sm text-[hsl(var(--tenant-text))]">
                        • {activity.message}
                      </p>
                      <p className="text-xs text-[hsl(var(--tenant-text-light))] mt-1">
                        {new Date(activity.timestamp).toLocaleString()}
                      </p>
                    </div>
                  </div>
                ))}
              </div>
            ) : (
              <div className="text-center py-8">
                <Activity className="h-12 w-12 mx-auto text-[hsl(var(--tenant-text-light))] mb-4" />
                <p className="text-[hsl(var(--tenant-text-light))]">No recent activity</p>
                <p className="text-xs text-[hsl(var(--tenant-text-light))] mt-2">
                  Activity will appear here as you use the platform
                </p>
              </div>
            )}
          </CardContent>
        </Card>

        {/* Low Stock Alerts */}
        {todayMetrics?.lowStock && todayMetrics.lowStock.length > 0 && (
          <Card className="bg-white border-yellow-300 border-2 shadow-sm">
            <CardHeader>
              <CardTitle className="flex items-center gap-2 text-[hsl(var(--tenant-text))]">
                <AlertTriangle className="h-5 w-5 text-yellow-600" />
                Low Stock Alerts
              </CardTitle>
            </CardHeader>
            <CardContent>
              <div className="space-y-3">
                {todayMetrics.lowStock.map((item: any, index: number) => (
                  <div key={index} className="flex items-center justify-between p-4 border border-yellow-200 rounded-lg bg-yellow-50">
                    <div>
                      <p className="font-medium text-[hsl(var(--tenant-text))]">{item.strain}</p>
                      <p className="text-sm text-[hsl(var(--tenant-text-light))]">
                        {Number(item.weight_lbs || 0).toFixed(2)} lbs remaining
                      </p>
                    </div>
                    <Badge className="bg-yellow-100 text-yellow-700 border-yellow-200">Low Stock</Badge>
                  </div>
                ))}
              </div>
              <Button variant="outline" className="w-full mt-4 border-[hsl(var(--tenant-border))] text-[hsl(var(--tenant-primary))] hover:bg-[hsl(var(--tenant-surface))]" asChild>
                <Link to={`/${tenant?.slug}/admin/inventory`}>
                  Manage Inventory <ArrowRight className="h-4 w-4 ml-2" />
                </Link>
              </Button>
            </CardContent>
          </Card>
        )}
      </div>

      {/* Onboarding Completion Modal */}
      {isComplete && (
        <OnboardingCompletionModal
          open={showCompletionModal}
          onOpenChange={setShowCompletionModal}
          tenantSlug={tenant?.slug}
          tenantId={tenantId}
        />
      )}
    </div>
  );
}<|MERGE_RESOLUTION|>--- conflicted
+++ resolved
@@ -202,7 +202,6 @@
 
       const total = orders?.reduce((sum, o) => sum + (Number(o.total_amount) || 0), 0) || 0;
 
-<<<<<<< HEAD
       // Get actual commission transactions (more accurate than calculating)
       const { data: commissions } = await supabase
         .from("commission_transactions")
@@ -216,21 +215,6 @@
     },
     enabled: !!tenantId,
   });
-=======
-  // Check if trial is ending soon
-  const trialEndingSoon = (tenant as any)?.trial_ends_at && new Date((tenant as any).trial_ends_at) < new Date(Date.now() + 5 * 24 * 60 * 60 * 1000);
-  
-  // Calculate setup progress
-  const setupProgress = {
-    hasProducts: false,
-    hasCustomers: false,
-    hasOrders: (recentOrders?.length || 0) > 0,
-    hasInventory: (todayMetrics?.lowStock?.length || 0) > 0,
-  };
-  const completedSteps = Object.values(setupProgress).filter(Boolean).length;
-  const totalSteps = Object.keys(setupProgress).length;
-  const progressPercentage = Math.round((completedSteps / totalSteps) * 100);
->>>>>>> 0e1ba6c9
 
   return (
     <div className="min-h-screen bg-[hsl(var(--tenant-bg))]">
@@ -273,7 +257,6 @@
         </div>
       </header>
 
-<<<<<<< HEAD
       <div className="container mx-auto p-4 md:p-6 space-y-4 md:space-y-6">
         {/* Trial Countdown Banner */}
         {tenant?.subscription_status === "trial" && trialDaysRemaining !== null && (
@@ -284,51 +267,6 @@
               ? "border-yellow-400 bg-yellow-50" 
               : "border-blue-400 bg-blue-50"
           }`}>
-=======
-      <div className="container mx-auto p-6 space-y-6">
-        {/* Setup Progress */}
-        {progressPercentage < 100 && (
-          <Card className="border-[hsl(var(--tenant-primary))] bg-gradient-to-r from-[hsl(var(--tenant-primary))]/5 to-[hsl(var(--tenant-primary))]/10 border-2">
-            <CardContent className="pt-6">
-              <div className="flex items-center justify-between mb-4">
-                <div>
-                  <p className="font-semibold text-[hsl(var(--tenant-text))] text-lg">🚀 Get Started</p>
-                  <p className="text-sm text-[hsl(var(--tenant-text-light))]">
-                    Complete your setup to unlock all features
-                  </p>
-                </div>
-                <div className="text-2xl font-bold text-[hsl(var(--tenant-primary))]">
-                  {progressPercentage}%
-                </div>
-              </div>
-              <div className="w-full bg-gray-200 rounded-full h-2 mb-4">
-                <div 
-                  className="bg-[hsl(var(--tenant-primary))] h-2 rounded-full transition-all duration-500"
-                  style={{ width: `${progressPercentage}%` }}
-                />
-              </div>
-              <div className="grid grid-cols-2 md:grid-cols-4 gap-3">
-                <div className={`p-3 rounded-lg ${setupProgress.hasProducts ? 'bg-green-50 border-green-200' : 'bg-white border-gray-200'} border`}>
-                  <p className="text-sm font-medium">{setupProgress.hasProducts ? '✅' : '📦'} Products</p>
-                </div>
-                <div className={`p-3 rounded-lg ${setupProgress.hasCustomers ? 'bg-green-50 border-green-200' : 'bg-white border-gray-200'} border`}>
-                  <p className="text-sm font-medium">{setupProgress.hasCustomers ? '✅' : '👥'} Customers</p>
-                </div>
-                <div className={`p-3 rounded-lg ${setupProgress.hasOrders ? 'bg-green-50 border-green-200' : 'bg-white border-gray-200'} border`}>
-                  <p className="text-sm font-medium">{setupProgress.hasOrders ? '✅' : '🛒'} Orders</p>
-                </div>
-                <div className={`p-3 rounded-lg ${setupProgress.hasInventory ? 'bg-green-50 border-green-200' : 'bg-white border-gray-200'} border`}>
-                  <p className="text-sm font-medium">{setupProgress.hasInventory ? '✅' : '📊'} Inventory</p>
-                </div>
-              </div>
-            </CardContent>
-          </Card>
-        )}
-
-        {/* Trial Ending Alert */}
-        {trialEndingSoon && tenant?.subscription_status === "trial" && (
-          <Card className="border-yellow-400 bg-yellow-50 border-2">
->>>>>>> 0e1ba6c9
             <CardContent className="pt-6">
               <div className="flex flex-col sm:flex-row items-center justify-between gap-4">
                 <div className="flex items-center gap-3">
@@ -368,7 +306,6 @@
           </Card>
         )}
 
-<<<<<<< HEAD
         {/* Setup Progress Widget */}
         {onboardingProgress < 100 && (
           <Card className="bg-white border-[hsl(var(--tenant-border))] shadow-sm">
@@ -435,62 +372,35 @@
             </CardContent>
           </Card>
         )}
-=======
-        {/* Current Plan & Quick Actions */}
-        <div className="grid grid-cols-1 lg:grid-cols-3 gap-4">
-          {/* Current Plan Info */}
-          <Card className="bg-white border-[hsl(var(--tenant-border))] shadow-sm lg:col-span-2">
-            <CardContent className="pt-6">
-              <div className="flex items-center justify-between">
-                <div>
-                  <p className="text-sm text-[hsl(var(--tenant-text-light))]">Current Plan</p>
-                  <p className="text-xl font-semibold text-[hsl(var(--tenant-text))]">
-                    {tenant?.subscription_plan?.charAt(0).toUpperCase() + tenant?.subscription_plan?.slice(1)} - {formatCurrency((tenant as any)?.mrr || 0)}/month
-                  </p>
-                  <p className="text-sm text-[hsl(var(--tenant-text-light))] mt-1">
-                    Next billing: {(tenant as any)?.next_billing_date ? new Date((tenant as any).next_billing_date).toLocaleDateString() : "N/A"}
-                  </p>
-                  <p className="text-xs text-[hsl(var(--tenant-text-light))] mt-2">
-                    💎 Platform fee: {formatCurrency(((tenant as any)?.mrr || 0) * 0.02)}/month (2%)
-                  </p>
-                </div>
-                <Button variant="outline" asChild className="border-[hsl(var(--tenant-border))] text-[hsl(var(--tenant-primary))] hover:bg-[hsl(var(--tenant-surface))]">
-                  <Link to={`/${tenant?.slug}/admin/billing`}>
-                    Manage Plan →
-                  </Link>
-                </Button>
-              </div>
-            </CardContent>
-          </Card>
-
-          {/* Quick Actions */}
+
+        {/* Quick Actions */}
+        <div className="grid grid-cols-1 md:grid-cols-2 lg:grid-cols-3 gap-4">
           <Card className="bg-white border-[hsl(var(--tenant-border))] shadow-sm">
             <CardHeader>
               <CardTitle className="text-[hsl(var(--tenant-text))] text-base">⚡ Quick Actions</CardTitle>
             </CardHeader>
             <CardContent className="space-y-2">
               <Button variant="outline" className="w-full justify-start" asChild>
-                <Link to={`/${tenant?.slug}/admin/products`}>
+                <Link to={`/${tenant?.slug}/admin/inventory/products`}>
                   <Package className="h-4 w-4 mr-2" />
                   Add Product
                 </Link>
               </Button>
               <Button variant="outline" className="w-full justify-start" asChild>
-                <Link to={`/${tenant?.slug}/admin/orders`}>
+                <Link to={`/${tenant?.slug}/admin/disposable-menus`}>
                   <ShoppingCart className="h-4 w-4 mr-2" />
-                  View Orders
+                  Create Menu
                 </Link>
               </Button>
               <Button variant="outline" className="w-full justify-start" asChild>
-                <Link to={`/${tenant?.slug}/admin/settings`}>
-                  <Settings className="h-4 w-4 mr-2" />
-                  Settings
+                <Link to={`/${tenant?.slug}/admin/big-plug-clients`}>
+                  <Users className="h-4 w-4 mr-2" />
+                  Add Customer
                 </Link>
               </Button>
             </CardContent>
           </Card>
         </div>
->>>>>>> 0e1ba6c9
 
         {/* Usage Limit Cards */}
         <div className="grid grid-cols-1 md:grid-cols-2 lg:grid-cols-4 gap-4">
